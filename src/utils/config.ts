--- conflicted
+++ resolved
@@ -702,11 +702,9 @@
     keyArray = []
   }
   const failedKeys = getSessionState('failedApiKeys')[type]
-<<<<<<< HEAD
   keyArray = keyArray
     .filter(key => !failedKeys.includes(key))
     .filter(key => key && key !== '')
-=======
   keyArray = keyArray.filter(key => !failedKeys.includes(key)).filter(key => key && key !== '')
   
   // If using Lilypad and no key found, check ANURA_API_KEY as fallback
@@ -731,16 +729,10 @@
     }
   }
   
->>>>>>> cd20694c
   if (!keyArray || keyArray.length === 0) {
     return undefined
   }
 
-<<<<<<< HEAD
-  // Get the current index from session state or start at 0
-  const currentIndex = getSessionState('currentApiKeyIndex')[type]
-  if (!roundRobin) {
-=======
   // Get the current index from session state, with proper bound checking
   let currentIndex = getSessionState('currentApiKeyIndex')[type]
   if (currentIndex < 0 || currentIndex >= keyArray.length) {
@@ -748,7 +740,6 @@
   }
   
   if(!roundRobin) {
->>>>>>> cd20694c
     return keyArray[currentIndex]
   }
 
